--- conflicted
+++ resolved
@@ -5417,7 +5417,6 @@
 }
 
 #[cargo_test]
-<<<<<<< HEAD
 fn good_jobs() {
     let p = project()
         .file("Cargo.toml", &basic_bin_manifest("foo"))
@@ -5427,7 +5426,9 @@
     p.cargo("build --jobs 1").run();
 
     p.cargo("build --jobs -1").run();
-=======
+}
+
+#[cargo_test]
 fn invalid_cargo_config_jobs() {
     let p = project()
         .file("src/lib.rs", "")
@@ -5443,7 +5444,6 @@
         .with_status(101)
         .with_stderr_contains("error: jobs may not be 0")
         .run();
->>>>>>> 788fb820
 }
 
 #[cargo_test]
