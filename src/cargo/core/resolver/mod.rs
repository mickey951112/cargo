//! Resolution of the entire dependency graph for a crate
//!
//! This module implements the core logic in taking the world of crates and
//! constraints and creating a resolved graph with locked versions for all
//! crates and their dependencies. This is separate from the registry module
//! which is more worried about discovering crates from various sources, this
//! module just uses the Registry trait as a source to learn about crates from.
//!
//! Actually solving a constraint graph is an NP-hard problem. This algorithm
//! is basically a nice heuristic to make sure we get roughly the best answer
//! most of the time. The constraints that we're working with are:
//!
//! 1. Each crate can have any number of dependencies. Each dependency can
//!    declare a version range that it is compatible with.
//! 2. Crates can be activated with multiple version (e.g. show up in the
//!    dependency graph twice) so long as each pairwise instance have
//!    semver-incompatible versions.
//!
//! The algorithm employed here is fairly simple, we simply do a DFS, activating
//! the "newest crate" (highest version) first and then going to the next
//! option. The heuristics we employ are:
//!
//! * Never try to activate a crate version which is incompatible. This means we
//!   only try crates which will actually satisfy a dependency and we won't ever
//!   try to activate a crate that's semver compatible with something else
//!   activated (as we're only allowed to have one) nor try to activate a crate
//!   that has the same links attribute as something else
//!   activated.
//! * Always try to activate the highest version crate first. The default
//!   dependency in Cargo (e.g. when you write `foo = "0.1.2"`) is
//!   semver-compatible, so selecting the highest version possible will allow us
//!   to hopefully satisfy as many dependencies at once.
//!
//! Beyond that, what's implemented below is just a naive backtracking version
//! which should in theory try all possible combinations of dependencies and
//! versions to see if one works. The first resolution that works causes
//! everything to bail out immediately and return success, and only if *nothing*
//! works do we actually return an error up the stack.
//!
//! ## Performance
//!
//! Note that this is a relatively performance-critical portion of Cargo. The
//! data that we're processing is proportional to the size of the dependency
//! graph, which can often be quite large (e.g. take a look at Servo). To make
//! matters worse the DFS algorithm we're implemented is inherently quite
//! inefficient. When we add the requirement of backtracking on top it means
//! that we're implementing something that probably shouldn't be allocating all
//! over the place.

use std::cmp::Ordering;
use std::collections::{HashSet, HashMap, BinaryHeap, BTreeMap};
use std::fmt;
use std::iter::FromIterator;
use std::ops::Range;
use std::rc::Rc;
use std::time::{Instant, Duration};

use semver;
use url::Url;

use core::{PackageId, Registry, SourceId, Summary, Dependency};
use core::PackageIdSpec;
use util::config::Config;
use util::Graph;
use util::errors::{CargoResult, CargoError};
use util::profile;
use util::graph::{Nodes, Edges};

pub use self::encode::{EncodableResolve, EncodableDependency, EncodablePackageId};
pub use self::encode::{Metadata, WorkspaceResolve};

mod encode;

/// Represents a fully resolved package dependency graph. Each node in the graph
/// is a package and edges represent dependencies between packages.
///
/// Each instance of `Resolve` also understands the full set of features used
/// for each package.
#[derive(PartialEq)]
pub struct Resolve {
    graph: Graph<PackageId>,
    replacements: HashMap<PackageId, PackageId>,
    empty_features: HashSet<String>,
    features: HashMap<PackageId, HashSet<String>>,
    checksums: HashMap<PackageId, Option<String>>,
    metadata: Metadata,
    unused_patches: Vec<PackageId>,
}

pub struct Deps<'a> {
    edges: Option<Edges<'a, PackageId>>,
    resolve: &'a Resolve,
}

pub struct DepsNotReplaced<'a> {
    edges: Option<Edges<'a, PackageId>>,
}

#[derive(Clone, Copy)]
pub enum Method<'a> {
    Everything, // equivalent to Required { dev_deps: true, all_features: true, .. }
    Required {
        dev_deps: bool,
        features: &'a [String],
        all_features: bool,
        uses_default_features: bool,
    },
}

impl<'r> Method<'r> {
    pub fn split_features(features: &[String]) -> Vec<String> {
        features.iter()
            .flat_map(|s| s.split_whitespace())
            .flat_map(|s| s.split(','))
            .filter(|s| !s.is_empty())
            .map(|s| s.to_string())
            .collect::<Vec<String>>()
    }
}

// Information about the dependencies for a crate, a tuple of:
//
// (dependency info, candidates, features activated)
type DepInfo = (Dependency, Rc<Vec<Candidate>>, Rc<Vec<String>>);

#[derive(Clone)]
struct Candidate {
    summary: Summary,
    replace: Option<Summary>,
}

impl Resolve {
    /// Resolves one of the paths from the given dependent package up to
    /// the root.
    pub fn path_to_top<'a>(&'a self, pkg: &'a PackageId) -> Vec<&'a PackageId> {
        self.graph.path_to_top(pkg)
    }
    pub fn register_used_patches(&mut self,
                                 patches: &HashMap<Url, Vec<Summary>>) {
        for summary in patches.values().flat_map(|v| v) {
            if self.iter().any(|id| id == summary.package_id()) {
                continue
            }
            self.unused_patches.push(summary.package_id().clone());
        }
    }

    pub fn merge_from(&mut self, previous: &Resolve) -> CargoResult<()> {
        // Given a previous instance of resolve, it should be forbidden to ever
        // have a checksums which *differ*. If the same package id has differing
        // checksums, then something has gone wrong such as:
        //
        // * Something got seriously corrupted
        // * A "mirror" isn't actually a mirror as some changes were made
        // * A replacement source wasn't actually a replacment, some changes
        //   were made
        //
        // In all of these cases, we want to report an error to indicate that
        // something is awry. Normal execution (esp just using crates.io) should
        // never run into this.
        for (id, cksum) in previous.checksums.iter() {
            if let Some(mine) = self.checksums.get(id) {
                if mine == cksum {
                    continue
                }

                // If the previous checksum wasn't calculated, the current
                // checksum is `Some`. This may indicate that a source was
                // erroneously replaced or was replaced with something that
                // desires stronger checksum guarantees than can be afforded
                // elsewhere.
                if cksum.is_none() {
                    bail!("\
checksum for `{}` was not previously calculated, but a checksum could now \
be calculated

this could be indicative of a few possible situations:

    * the source `{}` did not previously support checksums,
      but was replaced with one that does
    * newer Cargo implementations know how to checksum this source, but this
      older implementation does not
    * the lock file is corrupt
", id, id.source_id())

                // If our checksum hasn't been calculated, then it could mean
                // that future Cargo figured out how to checksum something or
                // more realistically we were overridden with a source that does
                // not have checksums.
                } else if mine.is_none() {
                    bail!("\
checksum for `{}` could not be calculated, but a checksum is listed in \
the existing lock file

this could be indicative of a few possible situations:

    * the source `{}` supports checksums,
      but was replaced with one that doesn't
    * the lock file is corrupt

unable to verify that `{0}` is the same as when the lockfile was generated
", id, id.source_id())

                // If the checksums aren't equal, and neither is None, then they
                // must both be Some, in which case the checksum now differs.
                // That's quite bad!
                } else {
                    bail!("\
checksum for `{}` changed between lock files

this could be indicative of a few possible errors:

    * the lock file is corrupt
    * a replacement source in use (e.g. a mirror) returned a different checksum
    * the source itself may be corrupt in one way or another

unable to verify that `{0}` is the same as when the lockfile was generated
", id);
                }
            }
        }

        // Be sure to just copy over any unknown metadata.
        self.metadata = previous.metadata.clone();
        Ok(())
    }

    pub fn iter(&self) -> Nodes<PackageId> {
        self.graph.iter()
    }

    pub fn deps(&self, pkg: &PackageId) -> Deps {
        Deps { edges: self.graph.edges(pkg), resolve: self }
    }

    pub fn deps_not_replaced(&self, pkg: &PackageId) -> DepsNotReplaced {
        DepsNotReplaced { edges: self.graph.edges(pkg) }
    }

    pub fn replacement(&self, pkg: &PackageId) -> Option<&PackageId> {
        self.replacements.get(pkg)
    }

    pub fn replacements(&self) -> &HashMap<PackageId, PackageId> {
        &self.replacements
    }

    pub fn features(&self, pkg: &PackageId) -> &HashSet<String> {
        self.features.get(pkg).unwrap_or(&self.empty_features)
    }

    pub fn features_sorted(&self, pkg: &PackageId) -> Vec<&str> {
        let mut v = Vec::from_iter(self.features(pkg).iter().map(|s| s.as_ref()));
        v.sort();
        v
    }

    pub fn query(&self, spec: &str) -> CargoResult<&PackageId> {
        PackageIdSpec::query_str(spec, self.iter())
    }

    pub fn unused_patches(&self) -> &[PackageId] {
        &self.unused_patches
    }
}

impl fmt::Debug for Resolve {
    fn fmt(&self, fmt: &mut fmt::Formatter) -> fmt::Result {
        write!(fmt, "graph: {:?}\n", self.graph)?;
        write!(fmt, "\nfeatures: {{\n")?;
        for (pkg, features) in &self.features {
            write!(fmt, "  {}: {:?}\n", pkg, features)?;
        }
        write!(fmt, "}}")
    }
}

impl<'a> Iterator for Deps<'a> {
    type Item = &'a PackageId;

    fn next(&mut self) -> Option<&'a PackageId> {
        self.edges.as_mut()
            .and_then(|e| e.next())
            .map(|id| self.resolve.replacement(id).unwrap_or(id))
    }
}

impl<'a> Iterator for DepsNotReplaced<'a> {
    type Item = &'a PackageId;

    fn next(&mut self) -> Option<&'a PackageId> {
        self.edges.as_mut().and_then(|e| e.next())
    }
}

struct RcList<T> {
    head: Option<Rc<(T, RcList<T>)>>
}

impl<T> RcList<T> {
    fn new() -> RcList<T> {
        RcList { head: None }
    }

    fn push(&mut self, data: T) {
        let node = Rc::new((data, RcList { head: self.head.take() }));
        self.head = Some(node);
    }
}

// Not derived to avoid `T: Clone`
impl<T> Clone for RcList<T> {
    fn clone(&self) -> RcList<T> {
        RcList { head: self.head.clone() }
    }
}

// Avoid stack overflows on drop by turning recursion into a loop
impl<T> Drop for RcList<T> {
    fn drop(&mut self) {
        let mut cur = self.head.take();
        while let Some(head) = cur {
            match Rc::try_unwrap(head) {
                Ok((_data, mut next)) => cur = next.head.take(),
                Err(_) => break,
            }
        }
    }
}

enum GraphNode {
    Add(PackageId),
    Link(PackageId, PackageId),
}

// A `Context` is basically a bunch of local resolution information which is
// kept around for all `BacktrackFrame` instances. As a result, this runs the
// risk of being cloned *a lot* so we want to make this as cheap to clone as
// possible.
#[derive(Clone)]
struct Context<'a> {
    // TODO: Both this and the two maps below are super expensive to clone. We should
    //       switch to persistent hash maps if we can at some point or otherwise
    //       make these much cheaper to clone in general.
    activations: Activations,
    resolve_features: HashMap<PackageId, HashSet<String>>,
    links: HashMap<String, PackageId>,

    // These are two cheaply-cloneable lists (O(1) clone) which are effectively
    // hash maps but are built up as "construction lists". We'll iterate these
    // at the very end and actually construct the map that we're making.
    resolve_graph: RcList<GraphNode>,
    resolve_replacements: RcList<(PackageId, PackageId)>,

    replacements: &'a [(PackageIdSpec, Dependency)],

    // These warnings are printed after resolution.
    warnings: RcList<String>,
}

type Activations = HashMap<String, HashMap<SourceId, Vec<Summary>>>;

/// Builds the list of all packages required to build the first argument.
pub fn resolve(summaries: &[(Summary, Method)],
               replacements: &[(PackageIdSpec, Dependency)],
               registry: &mut Registry,
               config: Option<&Config>,
               print_warnings: bool) -> CargoResult<Resolve> {
    let cx = Context {
        resolve_graph: RcList::new(),
        resolve_features: HashMap::new(),
        links: HashMap::new(),
        resolve_replacements: RcList::new(),
        activations: HashMap::new(),
        replacements,
        warnings: RcList::new(),
    };
    let _p = profile::start("resolving");
    let cx = activate_deps_loop(cx, registry, summaries, config)?;

    let mut resolve = Resolve {
        graph: cx.graph(),
        empty_features: HashSet::new(),
        checksums: HashMap::new(),
        metadata: BTreeMap::new(),
        replacements: cx.resolve_replacements(),
        features: cx.resolve_features.iter().map(|(k, v)| {
            (k.clone(), v.clone())
        }).collect(),
        unused_patches: Vec::new(),
    };

    for summary in cx.activations.values()
                                 .flat_map(|v| v.values())
                                 .flat_map(|v| v.iter()) {
        let cksum = summary.checksum().map(|s| s.to_string());
        resolve.checksums.insert(summary.package_id().clone(), cksum);
    }

    check_cycles(&resolve, &cx.activations)?;
    trace!("resolved: {:?}", resolve);

    // If we have a shell, emit warnings about required deps used as feature.
    if let Some(config) = config {
        if print_warnings {
            let mut shell = config.shell();
            let mut warnings = &cx.warnings;
            while let Some(ref head) = warnings.head {
                shell.warn(&head.0)?;
                warnings = &head.1;
            }
        }
    }

    Ok(resolve)
}

/// Attempts to activate the summary `candidate` in the context `cx`.
///
/// This function will pull dependency summaries from the registry provided, and
/// the dependencies of the package will be determined by the `method` provided.
/// If `candidate` was activated, this function returns the dependency frame to
/// iterate through next.
fn activate(cx: &mut Context,
            registry: &mut Registry,
            parent: Option<&Summary>,
            candidate: Candidate,
            method: &Method)
            -> ActivateResult<Option<(DepsFrame, Duration)>> {
    if let Some(parent) = parent {
        cx.resolve_graph.push(GraphNode::Link(parent.package_id().clone(),
                                           candidate.summary.package_id().clone()));
    }

    let activated = cx.flag_activated(&candidate.summary, method)?;

    let candidate = match candidate.replace {
        Some(replace) => {
            cx.resolve_replacements.push((candidate.summary.package_id().clone(),
                                          replace.package_id().clone()));
            if cx.flag_activated(&replace, method)? && activated {
                return Ok(None);
            }
            trace!("activating {} (replacing {})", replace.package_id(),
                   candidate.summary.package_id());
            replace
        }
        None => {
            if activated {
                return Ok(None)
            }
            trace!("activating {}", candidate.summary.package_id());
            candidate.summary
        }
    };

    let now = Instant::now();
    let deps = cx.build_deps(registry, parent, &candidate, method)?;
    let frame = DepsFrame {
        parent: candidate,
        remaining_siblings: RcVecIter::new(Rc::new(deps)),
    };
    Ok(Some((frame, now.elapsed())))
}

struct RcVecIter<T> {
    vec: Rc<Vec<T>>,
    rest: Range<usize>,
}

impl<T> RcVecIter<T> {
    fn new(vec: Rc<Vec<T>>) -> RcVecIter<T> {
        RcVecIter {
            rest: 0..vec.len(),
            vec,
        }
    }
}

// Not derived to avoid `T: Clone`
impl<T> Clone for RcVecIter<T> {
    fn clone(&self) -> RcVecIter<T> {
        RcVecIter {
            vec: self.vec.clone(),
            rest: self.rest.clone(),
        }
    }
}

impl<T> Iterator for RcVecIter<T> where T: Clone {
    type Item = (usize, T);

    fn next(&mut self) -> Option<(usize, T)> {
        self.rest.next().and_then(|i| {
            self.vec.get(i).map(|val| (i, val.clone()))
        })
    }

    fn size_hint(&self) -> (usize, Option<usize>) {
        self.rest.size_hint()
    }
}

#[derive(Clone)]
struct DepsFrame {
    parent: Summary,
    remaining_siblings: RcVecIter<DepInfo>,
}

impl DepsFrame {
    /// Returns the least number of candidates that any of this frame's siblings
    /// has.
    ///
    /// The `remaining_siblings` array is already sorted with the smallest
    /// number of candidates at the front, so we just return the number of
    /// candidates in that entry.
    fn min_candidates(&self) -> usize {
        self.remaining_siblings.clone().next().map(|(_, (_, candidates, _))| {
            candidates.len()
        }).unwrap_or(0)
    }
}

impl PartialEq for DepsFrame {
    fn eq(&self, other: &DepsFrame) -> bool {
        self.min_candidates() == other.min_candidates()
    }
}

impl Eq for DepsFrame {}

impl PartialOrd for DepsFrame {
    fn partial_cmp(&self, other: &DepsFrame) -> Option<Ordering> {
        Some(self.cmp(other))
    }
}

impl Ord for DepsFrame {
    fn cmp(&self, other: &DepsFrame) -> Ordering {
        // the frame with the sibling that has the least number of candidates
        // needs to get the bubbled up to the top of the heap we use below, so
        // reverse the order of the comparison here.
        other.min_candidates().cmp(&self.min_candidates())
    }
}

#[derive(Clone, PartialOrd, Ord, PartialEq, Eq)]
enum ConflictReason {
    Semver,
    Links(String),
    MissingFeatures(String),
}

enum ActivateError {
    Error(::failure::Error),
    Conflict(PackageId, ConflictReason),
}
type ActivateResult<T> = Result<T, ActivateError>;

impl From<::failure::Error> for ActivateError {
    fn from(t: ::failure::Error) -> Self {
        ActivateError::Error(t)
    }
}

impl From<(PackageId, ConflictReason)> for ActivateError {
    fn from(t: (PackageId, ConflictReason)) -> Self {
        ActivateError::Conflict(t.0, t.1)
    }
}

impl ConflictReason {
    fn is_links(&self) -> bool {
        if let ConflictReason::Links(_) = *self {
            return true;
        }
        false
    }

    fn is_missing_features(&self) -> bool {
        if let ConflictReason::MissingFeatures(_) = *self {
            return true;
        }
        false
    }
}

#[derive(Clone)]
struct BacktrackFrame<'a> {
    cur: usize,
    context_backup: Context<'a>,
    deps_backup: BinaryHeap<DepsFrame>,
    remaining_candidates: RemainingCandidates,
    parent: Summary,
    dep: Dependency,
    features: Rc<Vec<String>>,
    conflicting_activations: HashMap<PackageId, ConflictReason>,
}

#[derive(Clone)]
struct RemainingCandidates {
    remaining: RcVecIter<Candidate>,
    // note: change to RcList or something if clone is to expensive
    conflicting_prev_active: HashMap<PackageId, ConflictReason>,
    // This is a inlined peekable generator
    has_another: Option<Candidate>,
}

impl RemainingCandidates {
    fn new(candidates: &Rc<Vec<Candidate>>) -> RemainingCandidates {
        RemainingCandidates {
            remaining: RcVecIter::new(Rc::clone(candidates)),
            conflicting_prev_active: HashMap::new(),
            has_another: None,
        }
    }

    fn next(
        &mut self,
        prev_active: &[Summary],
        links: &HashMap<String, PackageId>,
    ) -> Result<(Candidate, bool), HashMap<PackageId, ConflictReason>> {
        // Filter the set of candidates based on the previously activated
        // versions for this dependency. We can actually use a version if it
        // precisely matches an activated version or if it is otherwise
        // incompatible with all other activated versions. Note that we
        // define "compatible" here in terms of the semver sense where if
        // the left-most nonzero digit is the same they're considered
        // compatible unless we have a `*-sys` crate (defined by having a
        // linked attribute) then we can only have one version.
        //
        // When we are done we return the set of previously activated
        // that conflicted with the ones we tried. If any of these change
        // then we would have considered different candidates.
        use std::mem::replace;
        for (_, b) in self.remaining.by_ref() {
            if let Some(link) = b.summary.links() {
                if let Some(a) = links.get(link) {
                    if a != b.summary.package_id() {
                        self.conflicting_prev_active
                            .entry(a.clone())
                            .or_insert_with(|| ConflictReason::Links(link.to_owned()));
                        continue;
                    }
                }
            }
            if let Some(a) = prev_active
                .iter()
                .find(|a| compatible(a.version(), b.summary.version()))
            {
                if *a != b.summary {
                    self.conflicting_prev_active
                        .entry(a.package_id().clone())
                        .or_insert(ConflictReason::Semver);
                    continue;
                }
            }
            if let Some(r) = replace(&mut self.has_another, Some(b)) {
                return Ok((r, true));
            }
        }
        replace(&mut self.has_another, None)
            .map(|r| (r, false))
            .ok_or_else(|| self.conflicting_prev_active.clone())
    }
}

/// Recursively activates the dependencies for `top`, in depth-first order,
/// backtracking across possible candidates for each dependency as necessary.
///
/// If all dependencies can be activated and resolved to a version in the
/// dependency graph, cx.resolve is returned.
fn activate_deps_loop<'a>(
    mut cx: Context<'a>,
    registry: &mut Registry,
    summaries: &[(Summary, Method)],
    config: Option<&Config>,
) -> CargoResult<Context<'a>> {
    // Note that a `BinaryHeap` is used for the remaining dependencies that need
    // activation. This heap is sorted such that the "largest value" is the most
    // constrained dependency, or the one with the least candidates.
    //
    // This helps us get through super constrained portions of the dependency
    // graph quickly and hopefully lock down what later larger dependencies can
    // use (those with more candidates).
    let mut backtrack_stack = Vec::new();
    let mut remaining_deps = BinaryHeap::new();
    for &(ref summary, ref method) in summaries {
        debug!("initial activation: {}", summary.package_id());
        let candidate = Candidate {
            summary: summary.clone(),
            replace: None,
        };
        let res = activate(&mut cx, registry, None, candidate, method);
        match res {
            Ok(Some((frame, _))) => remaining_deps.push(frame),
            Ok(None) => (),
            Err(ActivateError::Error(e)) => return Err(e),
            Err(ActivateError::Conflict(_, _)) => panic!("bad error from activate")
        }
    }

    let mut ticks = 0;
    let start = Instant::now();
    let time_to_print = Duration::from_millis(500);
    let mut printed = false;
    let mut deps_time = Duration::new(0, 0);

    // Main resolution loop, this is the workhorse of the resolution algorithm.
    //
    // You'll note that a few stacks are maintained on the side, which might
    // seem odd when this algorithm looks like it could be implemented
    // recursively. While correct, this is implemented iteratively to avoid
    // blowing the stack (the recursion depth is proportional to the size of the
    // input).
    //
    // The general sketch of this loop is to run until there are no dependencies
    // left to activate, and for each dependency to attempt to activate all of
    // its own dependencies in turn. The `backtrack_stack` is a side table of
    // backtracking states where if we hit an error we can return to in order to
    // attempt to continue resolving.
    while let Some(mut deps_frame) = remaining_deps.pop() {
        // If we spend a lot of time here (we shouldn't in most cases) then give
        // a bit of a visual indicator as to what we're doing. Only enable this
        // when stderr is a tty (a human is likely to be watching) to ensure we
        // get deterministic output otherwise when observed by tools.
        //
        // Also note that we hit this loop a lot, so it's fairly performance
        // sensitive. As a result try to defer a possibly expensive operation
        // like `Instant::now` by only checking every N iterations of this loop
        // to amortize the cost of the current time lookup.
        ticks += 1;
        if let Some(config) = config {
            if config.shell().is_err_tty() && !printed && ticks % 1000 == 0
                && start.elapsed() - deps_time > time_to_print
            {
                printed = true;
                config.shell().status("Resolving", "dependency graph...")?;
            }
        }

        let frame = match deps_frame.remaining_siblings.next() {
            Some(sibling) => {
                let parent = Summary::clone(&deps_frame.parent);
                remaining_deps.push(deps_frame);
                (parent, sibling)
            }
            None => continue,
        };
        let (mut parent, (mut cur, (mut dep, candidates, mut features))) = frame;
        assert!(!remaining_deps.is_empty());

        trace!("{}[{}]>{} {} candidates", parent.name(), cur, dep.name(), candidates.len());
        trace!("{}[{}]>{} {} prev activations", parent.name(), cur, dep.name(), cx.prev_active(&dep).len());

        let mut remaining_candidates = RemainingCandidates::new(&candidates);
        let mut successfully_activated = false;
        let mut conflicting_activations = HashMap::new();

        while !successfully_activated {
            let next = remaining_candidates.next(cx.prev_active(&dep), &cx.links);

            // Alright, for each candidate that's gotten this far, it meets the
            // following requirements:
            //
            // 1. The version matches the dependency requirement listed for this
            //    package
            // 2. There are no activated versions for this package which are
            //    semver/links-compatible, or there's an activated version which is
            //    precisely equal to `candidate`.
            //
            // This means that we're going to attempt to activate each candidate in
            // turn. We could possibly fail to activate each candidate, so we try
            // each one in turn.
            let (candidate, has_another) = next.or_else(|conflicting| {
                conflicting_activations.extend(conflicting);
                // This dependency has no valid candidate. Backtrack until we
                // find a dependency that does have a candidate to try, and try
                // to activate that one.  This resets the `remaining_deps` to
                // their state at the found level of the `backtrack_stack`.
                trace!("{}[{}]>{} -- no candidates", parent.name(), cur, dep.name());
                find_candidate(
                    &mut backtrack_stack,
                    &mut cx,
                    &mut remaining_deps,
                    &mut parent,
                    &mut cur,
                    &mut dep,
                    &mut features,
                    &mut remaining_candidates,
                    &mut conflicting_activations,
                ).ok_or_else(|| {
                    activation_error(
                        &cx,
                        registry,
                        &parent,
                        &dep,
                        &conflicting_activations,
                        &candidates,
                        config,
                    )
                })
            })?;

            // We have a candidate. Clone a `BacktrackFrame`
            // so we can add it to the `backtrack_stack` if activation succeeds.
            // We clone now in case `activate` changes `cx` and then fails.
            let backtrack = BacktrackFrame {
                cur,
                context_backup: Context::clone(&cx),
                deps_backup: <BinaryHeap<DepsFrame>>::clone(&remaining_deps),
                remaining_candidates: remaining_candidates.clone(),
                parent: Summary::clone(&parent),
                dep: Dependency::clone(&dep),
                features: Rc::clone(&features),
                conflicting_activations: conflicting_activations.clone(),
            };

            let method = Method::Required {
                dev_deps: false,
                features: &features,
                uses_default_features: dep.uses_default_features(),
            };
            trace!("{}[{}]>{} trying {}", parent.name(), cur, dep.name(), candidate.summary.version());
            let res = activate(&mut cx, registry, Some(&parent), candidate, &method);
            successfully_activated = res.is_ok();

            match res {
                Ok(Some((frame, dur))) => {
                    remaining_deps.push(frame);
                    deps_time += dur;
                }
                Ok(None) => (),
                Err(ActivateError::Error(e)) => return Err(e),
                Err(ActivateError::Conflict(id, reason)) => { conflicting_activations.insert(id, reason); },
            }

<<<<<<< HEAD
        let method = Method::Required {
            dev_deps: false,
            features: &features,
            all_features: false,
            uses_default_features: dep.uses_default_features(),
        };
        trace!("{}[{}]>{} trying {}", parent.name(), cur, dep.name(),
               candidate.summary.version());
        let res = activate(&mut cx, registry, Some(&parent), candidate, &method)?;
        if let Some((frame, dur)) = res {
            remaining_deps.push(frame);
            deps_time += dur;
=======
            // Add an entry to the `backtrack_stack` so
            // we can try the next one if this one fails.
            if successfully_activated {
                if has_another {
                    backtrack_stack.push(backtrack);
                }
            } else {
                // `activate` changed `cx` and then failed so put things back.
                cx = backtrack.context_backup;
            }
>>>>>>> ad059bfa
        }
    }

    Ok(cx)
}

/// Looks through the states in `backtrack_stack` for dependencies with
/// remaining candidates. For each one, also checks if rolling back
/// could change the outcome of the failed resolution that caused backtracking
/// in the first place. Namely, if we've backtracked past the parent of the
/// failed dep, or any of the packages flagged as giving us trouble in `conflicting_activations`.
/// Read <https://github.com/rust-lang/cargo/pull/4834>
/// For several more detailed explanations of the logic here.
///
/// If the outcome could differ, resets `cx` and `remaining_deps` to that
/// level and returns the next candidate.
/// If all candidates have been exhausted, returns None.
fn find_candidate<'a>(
    backtrack_stack: &mut Vec<BacktrackFrame<'a>>,
    cx: &mut Context<'a>,
    remaining_deps: &mut BinaryHeap<DepsFrame>,
    parent: &mut Summary,
    cur: &mut usize,
    dep: &mut Dependency,
    features: &mut Rc<Vec<String>>,
    remaining_candidates: &mut RemainingCandidates,
    conflicting_activations: &mut HashMap<PackageId, ConflictReason>,
) -> Option<(Candidate, bool)> {
    while let Some(mut frame) = backtrack_stack.pop() {
        let next= frame.remaining_candidates.next(frame.context_backup.prev_active(&frame.dep), &frame.context_backup.links);
        if frame.context_backup.is_active(parent.package_id())
           && conflicting_activations
           .iter()
           // note: a lot of redundant work in is_active for similar debs
           .all(|(con, _)| frame.context_backup.is_active(con))
        {
            continue;
        }
        if let Ok((candidate, has_another)) = next {
            *cur = frame.cur;
            *cx = frame.context_backup;
            *remaining_deps = frame.deps_backup;
            *parent = frame.parent;
            *dep = frame.dep;
            *features = frame.features;
            *remaining_candidates = frame.remaining_candidates;
            *conflicting_activations = frame.conflicting_activations;
            return Some((candidate, has_another));
        }
    }
    None
}

fn activation_error(cx: &Context,
                    registry: &mut Registry,
                    parent: &Summary,
                    dep: &Dependency,
                    conflicting_activations: &HashMap<PackageId, ConflictReason>,
                    candidates: &[Candidate],
                    config: Option<&Config>) -> CargoError {
    let graph = cx.graph();
    let describe_path = |pkgid: &PackageId| -> String {
        use std::fmt::Write;
        let dep_path = graph.path_to_top(pkgid);
        let mut dep_path_desc = format!("package `{}`", dep_path[0]);
        for dep in dep_path.iter().skip(1) {
            write!(dep_path_desc,
                   "\n    ... which is depended on by `{}`",
                   dep).unwrap();
        }
        dep_path_desc
    };
    if !candidates.is_empty() {
        let mut msg = format!("failed to select a version for `{}`.", dep.name());
        msg.push_str("\n    ... required by ");
        msg.push_str(&describe_path(parent.package_id()));

        msg.push_str("\nversions that meet the requirements `");
        msg.push_str(&dep.version_req().to_string());
        msg.push_str("` are: ");
        msg.push_str(&candidates.iter()
                                       .map(|v| v.summary.version())
                                       .map(|v| v.to_string())
                                       .collect::<Vec<_>>()
                                       .join(", "));

        let mut conflicting_activations: Vec<_> = conflicting_activations.iter().collect();
        conflicting_activations.sort_unstable();
        let (links_errors, mut other_errors): (Vec<_>, Vec<_>) = conflicting_activations.drain(..).rev().partition(|&(_, r)| r.is_links());

        for &(p, r) in links_errors.iter() {
            if let ConflictReason::Links(ref link) = *r {
                msg.push_str("\n\nthe package `");
                msg.push_str(dep.name());
                msg.push_str("` links to the native library `");
                msg.push_str(link);
                msg.push_str("`, but it conflicts with a previous package which links to `");
                msg.push_str(link);
                msg.push_str("` as well:\n");
            }
            msg.push_str(&describe_path(p));
        }

        let (features_errors, other_errors): (Vec<_>, Vec<_>) = other_errors.drain(..).partition(|&(_, r)| r.is_missing_features());

        for &(p, r) in features_errors.iter() {
            if let ConflictReason::MissingFeatures(ref features) = *r {
                msg.push_str("\n\nthe package `");
                msg.push_str(p.name());
                msg.push_str("` depends on `");
                msg.push_str(dep.name());
                msg.push_str("`, with features: `");
                msg.push_str(features);
                msg.push_str("` but `");
                msg.push_str(dep.name());
                msg.push_str("` does not have these features.\n");
            }
            // p == parent so the full path is redundant.
        }

        if !other_errors.is_empty() {
             msg.push_str("\n\nall possible versions conflict with \
                             previously selected packages.");
        }

        for &(p, _) in other_errors.iter() {
            msg.push_str("\n\n  previously selected ");
            msg.push_str(&describe_path(p));
        }

        msg.push_str("\n\nfailed to select a version for `");
        msg.push_str(dep.name());
        msg.push_str("` which could resolve this conflict");

        return format_err!("{}", msg)
    }

    // Once we're all the way down here, we're definitely lost in the
    // weeds! We didn't actually find any candidates, so we need to
    // give an error message that nothing was found.
    //
    // Note that we re-query the registry with a new dependency that
    // allows any version so we can give some nicer error reporting
    // which indicates a few versions that were actually found.
    let all_req = semver::VersionReq::parse("*").unwrap();
    let mut new_dep = dep.clone();
    new_dep.set_version_req(all_req);
    let mut candidates = match registry.query_vec(&new_dep) {
        Ok(candidates) => candidates,
        Err(e) => return e,
    };
    candidates.sort_unstable_by(|a, b| {
        b.version().cmp(a.version())
    });

    let mut msg = if !candidates.is_empty() {
        let versions = {
            let mut versions = candidates.iter().take(3).map(|cand| {
                cand.version().to_string()
            }).collect::<Vec<_>>();

            if candidates.len() > 3 {
                versions.push("...".into());
            }

            versions.join(", ")
        };

        let mut msg = format!("no matching version `{}` found for package `{}`\n\
                               location searched: {}\n\
                               versions found: {}\n",
                              dep.version_req(),
                              dep.name(),
                              dep.source_id(),
                              versions);
        msg.push_str("required by ");
        msg.push_str(&describe_path(parent.package_id()));

        // If we have a path dependency with a locked version, then this may
        // indicate that we updated a sub-package and forgot to run `cargo
        // update`. In this case try to print a helpful error!
        if dep.source_id().is_path()
           && dep.version_req().to_string().starts_with('=') {
            msg.push_str("\nconsider running `cargo update` to update \
                          a path dependency's locked version");
        }

        msg
    } else {
        let mut msg = format!("no matching package named `{}` found\n\
                 location searched: {}\n",
                dep.name(), dep.source_id());
        msg.push_str("required by ");
        msg.push_str(&describe_path(parent.package_id()));

        msg
    };

    if let Some(config) = config {
        if config.cli_unstable().offline {
            msg.push_str("\nAs a reminder, you're using offline mode (-Z offline) \
            which can sometimes cause surprising resolution failures, \
            if this error is too confusing you may with to retry \
            without the offline flag.");
        }
    }

    format_err!("{}", msg)
}

// Returns if `a` and `b` are compatible in the semver sense. This is a
// commutative operation.
//
// Versions `a` and `b` are compatible if their left-most nonzero digit is the
// same.
fn compatible(a: &semver::Version, b: &semver::Version) -> bool {
    if a.major != b.major { return false }
    if a.major != 0 { return true }
    if a.minor != b.minor { return false }
    if a.minor != 0 { return true }
    a.patch == b.patch
}

struct Requirements<'a> {
    summary: &'a Summary,
    // The deps map is a mapping of package name to list of features enabled.
    // Each package should be enabled, and each package should have the
    // specified set of features enabled. The boolean indicates whether this
    // package was specifically requested (rather than just requesting features
    // *within* this package).
    deps: HashMap<&'a str, (bool, Vec<String>)>,
    // The used features set is the set of features which this local package had
    // enabled, which is later used when compiling to instruct the code what
    // features were enabled.
    used: HashSet<&'a str>,
    visited: HashSet<&'a str>,
}

impl<'r> Requirements<'r> {
    fn new<'a>(summary: &'a Summary) -> Requirements<'a> {
        Requirements {
            summary,
            deps: HashMap::new(),
            used: HashSet::new(),
            visited: HashSet::new(),
        }
    }

    fn require_crate_feature(&mut self, package: &'r str, feat: &'r str) {
        self.used.insert(package);
        self.deps.entry(package)
            .or_insert((false, Vec::new()))
            .1.push(feat.to_string());
    }

    fn seen(&mut self, feat: &'r str) -> bool {
        if self.visited.insert(feat) {
            self.used.insert(feat);
            false
        } else {
            true
        }
    }

    fn require_dependency(&mut self, pkg: &'r str) {
        if self.seen(pkg) {
            return;
        }
        self.deps.entry(pkg).or_insert((false, Vec::new())).0 = true;
    }

    fn require_feature(&mut self, feat: &'r str) -> CargoResult<()> {
        if self.seen(feat) {
            return Ok(());
        }
        for f in self.summary.features().get(feat).expect("must be a valid feature") {
            if f == feat {
                bail!("Cyclic feature dependency: feature `{}` depends on itself", feat);
            }
            self.add_feature(f)?;
        }
        Ok(())
    }

    fn add_feature(&mut self, feat: &'r str) -> CargoResult<()> {
        if feat.is_empty() { return Ok(()) }

        // If this feature is of the form `foo/bar`, then we just lookup package
        // `foo` and enable its feature `bar`. Otherwise this feature is of the
        // form `foo` and we need to recurse to enable the feature `foo` for our
        // own package, which may end up enabling more features or just enabling
        // a dependency.
        let mut parts = feat.splitn(2, '/');
        let feat_or_package = parts.next().unwrap();
        match parts.next() {
            Some(feat) => {
                self.require_crate_feature(feat_or_package, feat);
            }
            None => {
                if self.summary.features().contains_key(feat_or_package) {
                    self.require_feature(feat_or_package)?;
                } else {
                    self.require_dependency(feat_or_package);
                }
            }
        }
        Ok(())
    }
}

/// Takes requested features for a single package from the input Method and
/// recurses to find all requested features, dependencies and requested
/// dependency features in a Requirements object, returning it to the resolver.
fn build_requirements<'a, 'b: 'a>(s: &'a Summary, method: &'b Method)
                                  -> CargoResult<Requirements<'a>> {
    let mut reqs = Requirements::new(s);
    match *method {
        Method::Everything |
        Method::Required { all_features: true, .. } => {
            for key in s.features().keys() {
                reqs.require_feature(key)?;
            }
            for dep in s.dependencies().iter().filter(|d| d.is_optional()) {
                reqs.require_dependency(dep.name());
            }
        }
        Method::Required { features: requested_features, .. } =>  {
            for feat in requested_features.iter() {
                reqs.add_feature(feat)?;
            }
        }
    }
    match *method {
        Method::Everything |
        Method::Required { uses_default_features: true, .. } => {
            if s.features().get("default").is_some() {
                reqs.require_feature("default")?;
            }
        }
        Method::Required { uses_default_features: false, .. } => {}
    }
    Ok(reqs)
}

impl<'a> Context<'a> {
    /// Activate this summary by inserting it into our list of known activations.
    ///
    /// Returns true if this summary with the given method is already activated.
    fn flag_activated(&mut self,
                      summary: &Summary,
                      method: &Method) -> CargoResult<bool> {
        let id = summary.package_id();
        let prev = self.activations
                       .entry(id.name().to_string())
                       .or_insert_with(HashMap::new)
                       .entry(id.source_id().clone())
                       .or_insert_with(Vec::new);
        if !prev.iter().any(|c| c == summary) {
            self.resolve_graph.push(GraphNode::Add(id.clone()));
            if let Some(link) = summary.links() {
                ensure!(self.links.insert(link.to_owned(), id.clone()).is_none(),
                "Attempting to resolve a with more then one crate with the links={}. \n\
                 This will not build as is. Consider rebuilding the .lock file.", link);
            }
            prev.push(summary.clone());
            return Ok(false)
        }
        debug!("checking if {} is already activated", summary.package_id());
        let (features, use_default) = match *method {
            Method::Everything |
            Method::Required { all_features: true, .. } => return false,
            Method::Required { features, uses_default_features, .. } => {
                (features, uses_default_features)
            }
<<<<<<< HEAD
=======
            Method::Everything => return Ok(false),
>>>>>>> ad059bfa
        };

        let has_default_feature = summary.features().contains_key("default");
        Ok(match self.resolve_features.get(id) {
            Some(prev) => {
                features.iter().all(|f| prev.contains(f)) &&
                    (!use_default || prev.contains("default") ||
                     !has_default_feature)
            }
            None => features.is_empty() && (!use_default || !has_default_feature)
        })
    }

    fn build_deps(&mut self,
                  registry: &mut Registry,
                  parent: Option<&Summary>,
                  candidate: &Summary,
                  method: &Method) -> ActivateResult<Vec<DepInfo>> {
        // First, figure out our set of dependencies based on the requested set
        // of features. This also calculates what features we're going to enable
        // for our own dependencies.
        let deps = self.resolve_features(parent,candidate, method)?;

        // Next, transform all dependencies into a list of possible candidates
        // which can satisfy that dependency.
        let mut deps = deps.into_iter().map(|(dep, features)| {
            let mut candidates = self.query(registry, &dep)?;
            // When we attempt versions for a package, we'll want to start at
            // the maximum version and work our way down.
            candidates.sort_by(|a, b| {
                b.summary.version().cmp(a.summary.version())
            });
            Ok((dep, Rc::new(candidates), Rc::new(features)))
        }).collect::<CargoResult<Vec<DepInfo>>>()?;

        // Attempt to resolve dependencies with fewer candidates before trying
        // dependencies with more candidates.  This way if the dependency with
        // only one candidate can't be resolved we don't have to do a bunch of
        // work before we figure that out.
        deps.sort_by_key(|&(_, ref a, _)| a.len());

        Ok(deps)
    }

    /// Queries the `registry` to return a list of candidates for `dep`.
    ///
    /// This method is the location where overrides are taken into account. If
    /// any candidates are returned which match an override then the override is
    /// applied by performing a second query for what the override should
    /// return.
    fn query(&self,
             registry: &mut Registry,
             dep: &Dependency) -> CargoResult<Vec<Candidate>> {
        let mut ret = Vec::new();
        registry.query(dep, &mut |s| {
            ret.push(Candidate { summary: s, replace: None });
        })?;
        for candidate in ret.iter_mut() {
            let summary = &candidate.summary;

            let mut potential_matches = self.replacements.iter()
                .filter(|&&(ref spec, _)| spec.matches(summary.package_id()));

            let &(ref spec, ref dep) = match potential_matches.next() {
                None => continue,
                Some(replacement) => replacement,
            };
            debug!("found an override for {} {}", dep.name(), dep.version_req());

            let mut summaries = registry.query_vec(dep)?.into_iter();
            let s = summaries.next().ok_or_else(|| {
                format_err!("no matching package for override `{}` found\n\
                             location searched: {}\n\
                             version required: {}",
                            spec, dep.source_id(), dep.version_req())
            })?;
            let summaries = summaries.collect::<Vec<_>>();
            if !summaries.is_empty() {
                let bullets = summaries.iter().map(|s| {
                    format!("  * {}", s.package_id())
                }).collect::<Vec<_>>();
                bail!("the replacement specification `{}` matched \
                       multiple packages:\n  * {}\n{}", spec, s.package_id(),
                      bullets.join("\n"));
            }

            // The dependency should be hard-coded to have the same name and an
            // exact version requirement, so both of these assertions should
            // never fail.
            assert_eq!(s.version(), summary.version());
            assert_eq!(s.name(), summary.name());

            let replace = if s.source_id() == summary.source_id() {
                debug!("Preventing\n{:?}\nfrom replacing\n{:?}", summary, s);
                None
            } else {
                Some(s)
            };
            let matched_spec = spec.clone();

            // Make sure no duplicates
            if let Some(&(ref spec, _)) = potential_matches.next() {
                bail!("overlapping replacement specifications found:\n\n  \
                       * {}\n  * {}\n\nboth specifications match: {}",
                      matched_spec, spec, summary.package_id());
            }

            for dep in summary.dependencies() {
                debug!("\t{} => {}", dep.name(), dep.version_req());
            }

            candidate.replace = replace;
        }
        Ok(ret)
    }

    fn prev_active(&self, dep: &Dependency) -> &[Summary] {
        self.activations.get(dep.name())
            .and_then(|v| v.get(dep.source_id()))
            .map(|v| &v[..])
            .unwrap_or(&[])
    }

    fn is_active(&self, id: &PackageId) -> bool {
        self.activations.get(id.name())
            .and_then(|v| v.get(id.source_id()))
            .map(|v| v.iter().any(|s| s.package_id() == id))
            .unwrap_or(false)
    }

    /// Return all dependencies and the features we want from them.
    fn resolve_features<'b>(&mut self,
                            parent: Option<&Summary>,
                            s: &'b Summary,
                            method: &'b Method)
                            -> ActivateResult<Vec<(Dependency, Vec<String>)>> {
        let dev_deps = match *method {
            Method::Everything => true,
            Method::Required { dev_deps, .. } => dev_deps,
        };

        // First, filter by dev-dependencies
        let deps = s.dependencies();
        let deps = deps.iter().filter(|d| d.is_transitive() || dev_deps);

        let mut reqs = build_requirements(s, method)?;
        let mut ret = Vec::new();

        // Next, collect all actually enabled dependencies and their features.
        for dep in deps {
            // Skip optional dependencies, but not those enabled through a feature
            if dep.is_optional() && !reqs.deps.contains_key(dep.name()) {
                continue
            }
            // So we want this dependency.  Move the features we want from `feature_deps`
            // to `ret`.
            let base = reqs.deps.remove(dep.name()).unwrap_or((false, vec![]));
            if !dep.is_optional() && base.0 {
                self.warnings.push(
                    format!("Package `{}` does not have feature `{}`. It has a required dependency \
                       with that name, but only optional dependencies can be used as features. \
                       This is currently a warning to ease the transition, but it will become an \
                       error in the future.",
                       s.package_id(), dep.name())
                );
            }
            let mut base = base.1;
            base.extend(dep.features().iter().cloned());
            for feature in base.iter() {
                if feature.contains('/') {
                    return Err(format_err!("feature names may not contain slashes: `{}`", feature).into());
                }
            }
            ret.push((dep.clone(), base));
        }

        // Any remaining entries in feature_deps are bugs in that the package does not actually
        // have those dependencies.  We classified them as dependencies in the first place
        // because there is no such feature, either.
        if !reqs.deps.is_empty() {
            let unknown = reqs.deps.keys()
                                   .map(|s| &s[..])
                                   .collect::<Vec<&str>>();
            let features = unknown.join(", ");
            return Err(match parent {
                None => format_err!("Package `{}` does not have these features: `{}`",
                    s.package_id(), features).into(),
                Some(p) => (p.package_id().clone(), ConflictReason::MissingFeatures(features)).into(),
            });
        }

        // Record what list of features is active for this package.
        if !reqs.used.is_empty() {
            let pkgid = s.package_id();

            let set = self.resolve_features.entry(pkgid.clone())
                              .or_insert_with(HashSet::new);
            for feature in reqs.used {
                if !set.contains(feature) {
                    set.insert(feature.to_string());
                }
            }
        }

        Ok(ret)
    }

    fn resolve_replacements(&self) -> HashMap<PackageId, PackageId> {
        let mut replacements = HashMap::new();
        let mut cur = &self.resolve_replacements;
        while let Some(ref node) = cur.head {
            let (k, v) = node.0.clone();
            replacements.insert(k, v);
            cur = &node.1;
        }
        replacements
    }

    fn graph(&self) -> Graph<PackageId> {
        let mut graph = Graph::new();
        let mut cur = &self.resolve_graph;
        while let Some(ref node) = cur.head {
            match node.0 {
                GraphNode::Add(ref p) => graph.add(p.clone(), &[]),
                GraphNode::Link(ref a, ref b) => graph.link(a.clone(), b.clone()),
            }
            cur = &node.1;
        }
        graph
    }
}

fn check_cycles(resolve: &Resolve, activations: &Activations)
                -> CargoResult<()> {
    let summaries: HashMap<&PackageId, &Summary> = activations.values()
        .flat_map(|v| v.values())
        .flat_map(|v| v)
        .map(|s| (s.package_id(), s))
        .collect();

    // Sort packages to produce user friendly deterministic errors.
    let all_packages = resolve.iter().collect::<BinaryHeap<_>>().into_sorted_vec();
    let mut checked = HashSet::new();
    for pkg in all_packages {
        if !checked.contains(pkg) {
            visit(resolve,
                  pkg,
                  &summaries,
                  &mut HashSet::new(),
                  &mut checked)?
        }
    }
    return Ok(());

    fn visit<'a>(resolve: &'a Resolve,
                 id: &'a PackageId,
                 summaries: &HashMap<&'a PackageId, &Summary>,
                 visited: &mut HashSet<&'a PackageId>,
                 checked: &mut HashSet<&'a PackageId>)
                 -> CargoResult<()> {
        // See if we visited ourselves
        if !visited.insert(id) {
            bail!("cyclic package dependency: package `{}` depends on itself",
                  id);
        }

        // If we've already checked this node no need to recurse again as we'll
        // just conclude the same thing as last time, so we only execute the
        // recursive step if we successfully insert into `checked`.
        //
        // Note that if we hit an intransitive dependency then we clear out the
        // visitation list as we can't induce a cycle through transitive
        // dependencies.
        if checked.insert(id) {
            let summary = summaries[id];
            for dep in resolve.deps_not_replaced(id) {
                let is_transitive = summary.dependencies().iter().any(|d| {
                    d.matches_id(dep) && d.is_transitive()
                });
                let mut empty = HashSet::new();
                let visited = if is_transitive {&mut *visited} else {&mut empty};
                visit(resolve, dep, summaries, visited, checked)?;

                if let Some(id) = resolve.replacement(dep) {
                    visit(resolve, id, summaries, visited, checked)?;
                }
            }
        }

        // Ok, we're done, no longer visiting our node any more
        visited.remove(id);
        Ok(())
    }
}<|MERGE_RESOLUTION|>--- conflicted
+++ resolved
@@ -819,6 +819,7 @@
             let method = Method::Required {
                 dev_deps: false,
                 features: &features,
+                all_features: false,
                 uses_default_features: dep.uses_default_features(),
             };
             trace!("{}[{}]>{} trying {}", parent.name(), cur, dep.name(), candidate.summary.version());
@@ -835,20 +836,6 @@
                 Err(ActivateError::Conflict(id, reason)) => { conflicting_activations.insert(id, reason); },
             }
 
-<<<<<<< HEAD
-        let method = Method::Required {
-            dev_deps: false,
-            features: &features,
-            all_features: false,
-            uses_default_features: dep.uses_default_features(),
-        };
-        trace!("{}[{}]>{} trying {}", parent.name(), cur, dep.name(),
-               candidate.summary.version());
-        let res = activate(&mut cx, registry, Some(&parent), candidate, &method)?;
-        if let Some((frame, dur)) = res {
-            remaining_deps.push(frame);
-            deps_time += dur;
-=======
             // Add an entry to the `backtrack_stack` so
             // we can try the next one if this one fails.
             if successfully_activated {
@@ -859,7 +846,6 @@
                 // `activate` changed `cx` and then failed so put things back.
                 cx = backtrack.context_backup;
             }
->>>>>>> ad059bfa
         }
     }
 
@@ -1230,14 +1216,10 @@
         debug!("checking if {} is already activated", summary.package_id());
         let (features, use_default) = match *method {
             Method::Everything |
-            Method::Required { all_features: true, .. } => return false,
+            Method::Required { all_features: true, .. } => return Ok(false),
             Method::Required { features, uses_default_features, .. } => {
                 (features, uses_default_features)
             }
-<<<<<<< HEAD
-=======
-            Method::Everything => return Ok(false),
->>>>>>> ad059bfa
         };
 
         let has_default_feature = summary.features().contains_key("default");
