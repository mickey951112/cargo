//! Tests for `include` config field.

use super::config::{assert_error, write_config, write_config_at, ConfigBuilder};
use cargo_test_support::{no_such_file_err_msg, paths, project};
use std::fs;

#[cargo_test]
fn gated() {
    // Requires -Z flag.
    write_config("include='other'");
    write_config_at(
        ".cargo/other",
        "
        othervalue = 1
        ",
    );
    let config = ConfigBuilder::new().build();
    assert_eq!(config.get::<Option<i32>>("othervalue").unwrap(), None);
    let config = ConfigBuilder::new().unstable_flag("config-include").build();
    assert_eq!(config.get::<i32>("othervalue").unwrap(), 1);
}

#[cargo_test]
fn simple() {
    // Simple test.
    write_config_at(
        ".cargo/config",
        "
        include = 'other'
        key1 = 1
        key2 = 2
        ",
    );
    write_config_at(
        ".cargo/other",
        "
        key2 = 3
        key3 = 4
        ",
    );
    let config = ConfigBuilder::new().unstable_flag("config-include").build();
    assert_eq!(config.get::<i32>("key1").unwrap(), 1);
    assert_eq!(config.get::<i32>("key2").unwrap(), 2);
    assert_eq!(config.get::<i32>("key3").unwrap(), 4);
}

#[cargo_test]
fn works_with_cli() {
    write_config_at(
        ".cargo/config.toml",
        "
        include = 'other.toml'
        [build]
        rustflags = ['-W', 'unused']
        ",
    );
    write_config_at(
        ".cargo/other.toml",
        "
        [build]
        rustflags = ['-W', 'unsafe-code']
        ",
    );
    let p = project().file("src/lib.rs", "").build();
    p.cargo("build -v")
        .with_stderr(
            "\
[COMPILING] foo v0.0.1 [..]
[RUNNING] `rustc [..]-W unused`
[FINISHED] [..]
",
        )
        .run();
    p.cargo("build -v -Z config-include")
        .masquerade_as_nightly_cargo()
        .with_stderr(
            "\
[COMPILING] foo v0.0.1 [..]
[RUNNING] `rustc [..]-W unsafe-code -W unused`
[FINISHED] [..]
",
        )
        .run();
}

#[cargo_test]
fn left_to_right() {
    // How it merges multiple includes.
    write_config_at(
        ".cargo/config",
        "
        include = ['one', 'two']
        primary = 1
        ",
    );
    write_config_at(
        ".cargo/one",
        "
        one = 1
        primary = 2
        ",
    );
    write_config_at(
        ".cargo/two",
        "
        two = 2
        primary = 3
        ",
    );
    let config = ConfigBuilder::new().unstable_flag("config-include").build();
    assert_eq!(config.get::<i32>("primary").unwrap(), 1);
    assert_eq!(config.get::<i32>("one").unwrap(), 1);
    assert_eq!(config.get::<i32>("two").unwrap(), 2);
}

#[cargo_test]
fn missing_file() {
    // Error when there's a missing file.
    write_config("include='missing'");
    let config = ConfigBuilder::new()
        .unstable_flag("config-include")
        .build_err();
    assert_error(
        config.unwrap_err(),
        &format!(
            "\
could not load Cargo configuration

Caused by:
  failed to load config include `missing` from `[..]/.cargo/config`

Caused by:
  failed to read configuration file `[..]/.cargo/missing`

Caused by:
  {}",
            no_such_file_err_msg()
        ),
    );
}

#[cargo_test]
fn cycle() {
    // Detects a cycle.
    write_config_at(".cargo/config", "include='one'");
    write_config_at(".cargo/one", "include='two'");
    write_config_at(".cargo/two", "include='config'");
    let config = ConfigBuilder::new()
        .unstable_flag("config-include")
        .build_err();
    assert_error(
        config.unwrap_err(),
        "\
could not load Cargo configuration

Caused by:
  failed to load config include `one` from `[..]/.cargo/config`

Caused by:
  failed to load config include `two` from `[..]/.cargo/one`

Caused by:
  failed to load config include `config` from `[..]/.cargo/two`

Caused by:
  config `include` cycle detected with path `[..]/.cargo/config`",
    );
}

#[cargo_test]
fn cli_include() {
    // Using --config with include.
    // CLI takes priority over files.
    write_config_at(
        ".cargo/config",
        "
        foo = 1
        bar = 2
        ",
    );
    write_config_at(".cargo/config-foo", "foo = 2");
    let config = ConfigBuilder::new()
        .unstable_flag("config-include")
        .config_arg("include='.cargo/config-foo'")
        .build();
    assert_eq!(config.get::<i32>("foo").unwrap(), 2);
    assert_eq!(config.get::<i32>("bar").unwrap(), 2);
}

#[cargo_test]
fn bad_format() {
    // Not a valid format.
    write_config("include = 1");
    let config = ConfigBuilder::new()
        .unstable_flag("config-include")
        .build_err();
    assert_error(
        config.unwrap_err(),
        "\
could not load Cargo configuration

Caused by:
  `include` expected a string or list, but found integer in `[..]/.cargo/config`",
    );
}

#[cargo_test]
fn cli_include_failed() {
    // Error message when CLI include fails to load.
    let config = ConfigBuilder::new()
        .unstable_flag("config-include")
        .config_arg("include='foobar'")
        .build_err();
    assert_error(
        config.unwrap_err(),
        &format!(
            "\
failed to load --config include

Caused by:
  failed to load config include `foobar` from `--config cli option`

Caused by:
  failed to read configuration file `[..]/foobar`

Caused by:
  {}",
            no_such_file_err_msg()
        ),
    );
}

#[cargo_test]
fn cli_merge_failed() {
    // Error message when CLI include merge fails.
    write_config("foo = ['a']");
    write_config_at(
        ".cargo/other",
        "
        foo = 'b'
        ",
    );
    let config = ConfigBuilder::new()
        .unstable_flag("config-include")
        .config_arg("include='.cargo/other'")
        .build_err();
    // Maybe this error message should mention it was from an include file?
    assert_error(
        config.unwrap_err(),
        "\
failed to merge --config key `foo` into `[..]/.cargo/config`

Caused by:
  failed to merge config value from `[..]/.cargo/other` into `[..]/.cargo/config`: \
  expected array, but found string",
    );
}

#[cargo_test]
fn cli_path() {
    // --config path_to_file
    fs::write(paths::root().join("myconfig.toml"), "key = 123").unwrap();
    let config = ConfigBuilder::new()
        .cwd(paths::root())
        .unstable_flag("config-include")
        .config_arg("myconfig.toml")
        .build();
    assert_eq!(config.get::<u32>("key").unwrap(), 123);

    let config = ConfigBuilder::new()
        .unstable_flag("config-include")
        .config_arg("missing.toml")
        .build_err();
    assert_error(
        config.unwrap_err(),
        "\
failed to parse value from --config argument `missing.toml` as a dotted key expression

Caused by:
  TOML parse error at line 1, column 13
  |
1 | missing.toml
  |             ^
<<<<<<< HEAD
Unexpected `end of input`
Expected `.` or `=`",
=======
Unexpected end of input
Expected `.` or `=`
",
>>>>>>> 5cf54b6a
    );
}<|MERGE_RESOLUTION|>--- conflicted
+++ resolved
@@ -281,13 +281,8 @@
   |
 1 | missing.toml
   |             ^
-<<<<<<< HEAD
-Unexpected `end of input`
-Expected `.` or `=`",
-=======
 Unexpected end of input
 Expected `.` or `=`
 ",
->>>>>>> 5cf54b6a
     );
 }