--- conflicted
+++ resolved
@@ -9,7 +9,6 @@
 
 use cargotest::support::git::repo;
 use cargotest::support::paths;
-<<<<<<< HEAD
 use cargotest::support::{project, execs, publish};
 use flate2::read::GzDecoder;
 use hamcrest::assert_that;
@@ -29,41 +28,6 @@
             description = "foo"
         "#)
         .file("src/main.rs", "fn main() {}")
-=======
-use cargotest::support::{project, execs};
-use cargotest::install::cargo_home;
-use flate2::read::GzDecoder;
-use hamcrest::assert_that;
-use tar::Archive;
-use url::Url;
-
-fn registry_path() -> PathBuf { paths::root().join("registry") }
-fn registry() -> Url { Url::from_file_path(&*registry_path()).ok().unwrap() }
-fn upload_path() -> PathBuf { paths::root().join("upload") }
-fn upload() -> Url { Url::from_file_path(&*upload_path()).ok().unwrap() }
-
-fn setup() {
-    let config = cargo_home().join("config");
-    t!(fs::create_dir_all(config.parent().unwrap()));
-    t!(t!(File::create(&config)).write_all(br#"
-        [registry]
-        token = "api-token"
-    "#));
-    t!(fs::create_dir_all(&upload_path().join("api/v1/crates")));
-
-    let credentials = cargo_home().join("credentials");
-    t!(t!(File::create(&credentials)).write_all(format!(r#"
-        ["{registry}"]
-        token = "api-token"
-    "#, registry = registry().to_string())
-    .as_bytes()));
-
-    repo(&registry_path())
-        .file("config.json", &format!(r#"{{
-            "dl": "{0}",
-            "api": "{0}"
-        }}"#, upload()))
->>>>>>> 4fa2b791
         .build();
 
     assert_that(p.cargo("publish").arg("--no-verify")
